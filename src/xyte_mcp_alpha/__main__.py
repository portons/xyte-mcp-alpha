--- conflicted
+++ resolved
@@ -3,17 +3,11 @@
 from __future__ import annotations
 
 import asyncio
+import os
 import sys
 
-<<<<<<< HEAD
 from mcp.server.stdio import stdio_server
 
-from xyte_mcp_alpha.server import get_server
-
-
-def main() -> None:
-    """Launch the MCP server."""
-=======
 from xyte_mcp_alpha.server import get_server
 
 # Add the parent directory to the path to help with imports
@@ -21,9 +15,9 @@
 if parent_dir not in sys.path:
     sys.path.insert(0, parent_dir)
 
-def main():
-    """Main function."""
->>>>>>> 2c1b44b2
+
+def main() -> None:
+    """Launch the MCP server."""
     print("Starting Xyte MCP server...", file=sys.stderr)
     server = get_server()
     asyncio.run(stdio_server(server))
