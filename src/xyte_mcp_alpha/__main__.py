"""Main entry point for xyte-mcp-alpha."""
# ruff: noqa: E402

from __future__ import annotations

<<<<<<< HEAD
import asyncio
import sys

from mcp.server.stdio import stdio_server
=======
import os
import sys


from xyte_mcp_alpha.server import get_server
>>>>>>> 104a8c3e

from .server import get_server


def main() -> None:
<<<<<<< HEAD
    """Start the MCP server via stdio."""
    print("Starting Xyte MCP server...", file=sys.stderr)
    server = get_server()
    asyncio.run(stdio_server(server))
=======
    """Launch the MCP server."""
    print("Starting Xyte MCP server...", file=sys.stderr)
    server = get_server()
    server.run(transport="stdio")
>>>>>>> 104a8c3e


if __name__ == "__main__":
    main()<|MERGE_RESOLUTION|>--- conflicted
+++ resolved
@@ -3,34 +3,20 @@
 
 from __future__ import annotations
 
-<<<<<<< HEAD
-import asyncio
-import sys
-
-from mcp.server.stdio import stdio_server
-=======
 import os
 import sys
 
 
 from xyte_mcp_alpha.server import get_server
->>>>>>> 104a8c3e
 
-from .server import get_server
+from mcp.server.stdio import stdio_server
 
 
 def main() -> None:
-<<<<<<< HEAD
-    """Start the MCP server via stdio."""
-    print("Starting Xyte MCP server...", file=sys.stderr)
-    server = get_server()
-    asyncio.run(stdio_server(server))
-=======
     """Launch the MCP server."""
     print("Starting Xyte MCP server...", file=sys.stderr)
     server = get_server()
     server.run(transport="stdio")
->>>>>>> 104a8c3e
 
 
 if __name__ == "__main__":
