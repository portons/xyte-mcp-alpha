--- conflicted
+++ resolved
@@ -56,21 +56,6 @@
     for path in paths:
         try:
             module = importlib.import_module(path)
-<<<<<<< HEAD
-            plugin = getattr(module, "plugin", module)
-            if hasattr(plugin, "on_event") or hasattr(plugin, "on_log"):
-                version = getattr(plugin, "PLUGIN_API_VERSION", "1.0")
-                if version != PLUGIN_API_VERSION:
-                    logging.warning(
-                        "Plugin %s targets API version %s but server supports %s",
-                        path,
-                        version,
-                        PLUGIN_API_VERSION,
-                    )
-                _PLUGINS.append(plugin)  # type: ignore[arg-type]
-        except Exception:  # pragma: no cover - plugin loading should not fail tests
-            logging.exception("Failed to load plugin %s", path)
-=======
             register_plugin(getattr(module, "plugin", module))
         except Exception as exc:  # pragma: no cover - plugin loading should not fail tests
             log_json(logging.ERROR, event="plugin_load_error", plugin=path, error=str(exc))
@@ -108,7 +93,6 @@
     """Clear existing plugins and reload them."""
 
     load_plugins(force_reload=True)
->>>>>>> 104a8c3e
 
 
 def fire_event(event: dict) -> None:
