--- conflicted
+++ resolved
@@ -6,12 +6,8 @@
 import importlib.metadata
 import logging
 import os
-<<<<<<< HEAD
 from typing import Iterable, List, Protocol
-=======
-from typing import List, Protocol
 from .logging_utils import log_json
->>>>>>> 864033bf
 
 class MCPPlugin(Protocol):
     """Plugin interface for AI agent integration."""
@@ -58,17 +54,9 @@
     for path in paths:
         try:
             module = importlib.import_module(path)
-<<<<<<< HEAD
             register_plugin(getattr(module, "plugin", module))
-        except Exception:  # pragma: no cover - plugin loading should not fail tests
-            logging.exception("Failed to load plugin %s", path)
-=======
-            plugin = getattr(module, "plugin", module)
-            if hasattr(plugin, "on_event") or hasattr(plugin, "on_log"):
-                _PLUGINS.append(plugin)  # type: ignore[arg-type]
         except Exception as exc:  # pragma: no cover - plugin loading should not fail tests
             log_json(logging.ERROR, event="plugin_load_error", plugin=path, error=str(exc))
->>>>>>> 864033bf
 
 
 def _load_from_entrypoints() -> None:
@@ -80,10 +68,10 @@
         for ep in group_eps:
             try:
                 register_plugin(getattr(ep.load(), "plugin", ep.load()))
-            except Exception:  # pragma: no cover - don't break on plugin errors
-                logging.exception("Failed to load entry point plugin %s", ep.name)
-    except Exception:  # pragma: no cover - optional feature
-        logging.exception("Failed to discover entry point plugins")
+            except Exception as exc:  # pragma: no cover - don't break on plugin errors
+                log_json(logging.ERROR, event="plugin_entry_point_error", plugin=ep.name, error=str(exc))
+    except Exception as exc:  # pragma: no cover - optional feature
+        log_json(logging.ERROR, event="plugin_discovery_error", error=str(exc))
 
 
 def load_plugins(force_reload: bool = False) -> None:
