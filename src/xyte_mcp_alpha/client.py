"""Xyte Organization API client."""

import logging
from typing import Any, Dict, Optional
import httpx
from cachetools import TTLCache
from datetime import datetime
import anyio
from prometheus_client import Counter
from .config import get_settings
from .mapping import load_mapping
from .hooks import transform_request, transform_response

logger = logging.getLogger(__name__)

# Prometheus counters for cache monitoring - register at module level
CACHE_HITS = Counter(
    "xyte_cache_hits_total",
    "Number of cache hits",
    ["key"],
)
CACHE_MISSES = Counter(
    "xyte_cache_misses_total",
    "Number of cache misses",
    ["key"],
)


from .models import (
    ClaimDeviceRequest,
    UpdateDeviceRequest,
    CommandRequest,
    OrgInfoRequest,
    TicketUpdateRequest,
    TicketMessageRequest,
)


class XyteAPIClient:
    """Client for interacting with Xyte Organization API."""

    def __init__(self, api_key: Optional[str] = None, base_url: Optional[str] = None):
        """Initialize the API client.

        Args:
            api_key: API key for authentication. If not provided, will try to get from env.
            base_url: Base URL for the API. Defaults to production URL.
        """
        settings = get_settings()
        self.mapping = load_mapping()

        self.api_key = api_key or settings.xyte_api_key
        self.oauth_token = settings.xyte_oauth_token
        if not (self.api_key or self.oauth_token):
            raise ValueError("XYTE_API_KEY or XYTE_OAUTH_TOKEN must be provided")

        self.base_url = base_url or settings.xyte_base_url
        limits = httpx.Limits(max_keepalive_connections=20, max_connections=100)
        transport = httpx.AsyncHTTPTransport(retries=3, limits=limits)
        headers = {"Content-Type": "application/json"}
        if self.oauth_token:
            headers["Authorization"] = f"Bearer {self.oauth_token}"
        else:
            headers["Authorization"] = self.api_key
        self.client = httpx.AsyncClient(
            base_url=self.base_url,
            headers=headers,
            timeout=30.0,
            transport=transport,
        )
        self.cache = TTLCache(maxsize=128, ttl=settings.xyte_cache_ttl)

    def cache_stats(self) -> Dict[str, Any]:
        """Return simple cache statistics for monitoring."""
        return {"size": len(self.cache), "ttl": self.cache.ttl}

    def _request_timeout(self) -> float | None:
        """Return remaining time before the current cancel scope deadline."""
        try:
            deadline = anyio.current_effective_deadline()
        except RuntimeError:
            return None
        if deadline == float("inf"):
            return None
        remaining = deadline - anyio.current_time()
        if remaining <= 0:
            raise httpx.TimeoutException("Deadline exceeded")
        return remaining

    async def _request(self, method: str, url: str, **kwargs: Any) -> httpx.Response:
        """Perform an HTTP request with retries and circuit breaker."""
        if hasattr(self, "_circuit_open_until") and time.monotonic() < self._circuit_open_until:  # type: ignore[attr-defined]
            raise httpx.NetworkError("backend_unavailable")

        backoff = 0.1
        failures = getattr(self, "_failures", 0)
        for attempt in range(3):
            try:
                response = await self.client.request(method, url, timeout=self._request_timeout(), **kwargs)
                self._failures = 0  # type: ignore[attr-defined]
                return response
            except (httpx.NetworkError, httpx.TimeoutException):
                failures += 1
                self._failures = failures  # type: ignore[attr-defined]
                if failures >= 3:
                    self._circuit_open_until = time.monotonic() + 30  # type: ignore[attr-defined]
                if attempt == 2:
                    raise
                await anyio.sleep(backoff)
                backoff *= 2

    async def __aenter__(self) -> "XyteAPIClient":
        return self

    async def __aexit__(self, exc_type, exc, tb) -> None:
        await self.close()

    async def close(self):
        """Close the HTTP client."""
        await self.client.aclose()

    def _endpoint(self, name: str, **params: Any) -> str:
        path = self.mapping.get(name, "")
        return path.format(**params)

    # Device Operations
    async def get_devices(self) -> Dict[str, Any]:
        """List all devices in the organization."""
        if "devices" in self.cache:
            CACHE_HITS.labels(key="devices").inc()
            return self.cache["devices"]
        CACHE_MISSES.labels(key="devices").inc()
<<<<<<< HEAD
        response = await self._request("GET", "/devices")
=======
        path = self._endpoint("get_devices")
        response = await self.client.get(path, timeout=self._request_timeout())
>>>>>>> d39227e0
        response.raise_for_status()
        data = transform_response("get_devices", response.json())
        self.cache["devices"] = data
        return data

    async def claim_device(self, device_data: ClaimDeviceRequest) -> Dict[str, Any]:
        """Register (claim) a new device under the organization."""
<<<<<<< HEAD
        response = await self._request(
            "POST",
            "/devices/claim",
            json=device_data.model_dump(exclude_none=True),
=======
        payload = transform_request("claim_device", device_data.model_dump(exclude_none=True))
        response = await self.client.post(
            self._endpoint("claim_device"),
            json=payload,
            timeout=self._request_timeout(),
>>>>>>> d39227e0
        )
        response.raise_for_status()
        return transform_response("claim_device", response.json())

    async def get_device(self, device_id: str) -> Dict[str, Any]:
        """Return details and status for a single device."""
        cache_key = f"device:{device_id}"
        if cache_key in self.cache:
            CACHE_HITS.labels(key="device").inc()
            return self.cache[cache_key]
        CACHE_MISSES.labels(key="device").inc()
<<<<<<< HEAD
        response = await self._request("GET", f"/devices/{device_id}")
=======
        response = await self.client.get(
            self._endpoint("get_device", device_id=device_id),
            timeout=self._request_timeout(),
        )
>>>>>>> d39227e0
        response.raise_for_status()
        data = transform_response("get_device", response.json())
        self.cache[cache_key] = data
        return data

    async def delete_device(self, device_id: str) -> Dict[str, Any]:
        """Delete (remove) a device by its ID."""
<<<<<<< HEAD
        response = await self._request("DELETE", f"/devices/{device_id}")
=======
        response = await self.client.delete(
            self._endpoint("delete_device", device_id=device_id),
            timeout=self._request_timeout(),
        )
>>>>>>> d39227e0
        response.raise_for_status()
        return transform_response("delete_device", response.json())

    async def update_device(
        self, device_id: str, device_data: UpdateDeviceRequest
    ) -> Dict[str, Any]:
        """Update configuration or details of a specific device."""
<<<<<<< HEAD
        response = await self._request(
            "PATCH",
            f"/devices/{device_id}",
            json=device_data.model_dump(),
=======
        payload = transform_request("update_device", device_data.model_dump())
        response = await self.client.patch(
            self._endpoint("update_device", device_id=device_id),
            json=payload,
            timeout=self._request_timeout(),
>>>>>>> d39227e0
        )
        response.raise_for_status()
        return transform_response("update_device", response.json())

    async def get_device_histories(
        self,
        status: Optional[str] = None,
        from_date: Optional[datetime] = None,
        to_date: Optional[datetime] = None,
        device_id: Optional[str] = None,
        space_id: Optional[int] = None,
        name: Optional[str] = None,
    ) -> Dict[str, Any]:
        """Retrieve device history records."""
        params = {}
        if status:
            params["status"] = status
        if from_date:
            params["from"] = from_date.isoformat()
        if to_date:
            params["to"] = to_date.isoformat()
        if device_id:
            params["device_id"] = device_id
        if space_id:
            params["space_id"] = space_id
        if name:
            params["name"] = name

<<<<<<< HEAD
        response = await self._request(
            "GET",
            "/devices/histories",
            params=params,
=======
        response = await self.client.get(
            self._endpoint("get_device_histories"),
            params=transform_request("get_device_histories", params),
            timeout=self._request_timeout(),
>>>>>>> d39227e0
        )
        response.raise_for_status()
        return transform_response("get_device_histories", response.json())

    async def get_device_analytics(
        self, device_id: str, period: str = "last_30_days"
    ) -> Dict[str, Any]:
        """Retrieve usage analytics for a device."""
<<<<<<< HEAD
        response = await self._request(
            "GET",
            f"/devices/{device_id}/analytics",
=======
        response = await self.client.get(
            self._endpoint("get_device_analytics", device_id=device_id),
>>>>>>> d39227e0
            params={"period": period},
        )
        response.raise_for_status()
        return transform_response("get_device_analytics", response.json())

    # Command Operations
    async def send_command(self, device_id: str, command_data: CommandRequest) -> Dict[str, Any]:
        """Send a command to the specified device."""
<<<<<<< HEAD
        response = await self._request(
            "POST",
            f"/devices/{device_id}/commands",
            json=command_data.model_dump(),
=======
        payload = transform_request("send_command", command_data.model_dump())
        response = await self.client.post(
            self._endpoint("send_command", device_id=device_id),
            json=payload,
            timeout=self._request_timeout(),
>>>>>>> d39227e0
        )
        response.raise_for_status()
        return transform_response("send_command", response.json())

    async def cancel_command(
        self, device_id: str, command_id: str, command_data: CommandRequest
    ) -> Dict[str, Any]:
        """Cancel a previously sent command on the device."""
<<<<<<< HEAD
        response = await self._request(
            "DELETE",
            f"/devices/{device_id}/commands/{command_id}",
            json=command_data.model_dump(),
=======
        payload = transform_request("cancel_command", command_data.model_dump())
        response = await self.client.delete(
            self._endpoint(
                "cancel_command", device_id=device_id, command_id=command_id
            ),
            json=payload,
            timeout=self._request_timeout(),
>>>>>>> d39227e0
        )
        response.raise_for_status()
        return transform_response("cancel_command", response.json())

    async def get_commands(self, device_id: str) -> Dict[str, Any]:
        """List all commands for the specified device."""
<<<<<<< HEAD
        response = await self._request("GET", f"/devices/{device_id}/commands")
=======
        response = await self.client.get(
            self._endpoint("get_commands", device_id=device_id),
            timeout=self._request_timeout(),
        )
>>>>>>> d39227e0
        response.raise_for_status()
        return transform_response("get_commands", response.json())

    # Organization Operations
    async def get_organization_info(self, device_id: str) -> Dict[str, Any]:
        """Retrieve information about the organization."""
        # Note: This is a GET request with a body, which is unusual but as specified in the API
<<<<<<< HEAD
        response = await self._request(
            "GET",
            "/info",
            json={"device_id": device_id},
=======
        payload = transform_request("get_organization_info", {"device_id": device_id})
        response = await self.client.request(
            "GET",
            self._endpoint("get_organization_info", device_id=device_id),
            json=payload,
            timeout=self._request_timeout(),
>>>>>>> d39227e0
        )
        response.raise_for_status()
        return transform_response("get_organization_info", response.json())

    # Incident Operations
    async def get_incidents(self) -> Dict[str, Any]:
        """Retrieve all incidents for the organization."""
        if "incidents" in self.cache:
            CACHE_HITS.labels(key="incidents").inc()
            return self.cache["incidents"]
        CACHE_MISSES.labels(key="incidents").inc()
<<<<<<< HEAD
        response = await self._request("GET", "/incidents")
=======
        response = await self.client.get(
            self._endpoint("get_incidents"), timeout=self._request_timeout()
        )
>>>>>>> d39227e0
        response.raise_for_status()
        data = transform_response("get_incidents", response.json())
        self.cache["incidents"] = data
        return data

    # Ticket Operations
    async def get_tickets(self) -> Dict[str, Any]:
        """Retrieve all support tickets for the organization."""
        if "tickets" in self.cache:
            CACHE_HITS.labels(key="tickets").inc()
            return self.cache["tickets"]
        CACHE_MISSES.labels(key="tickets").inc()
<<<<<<< HEAD
        response = await self._request("GET", "/tickets")
=======
        response = await self.client.get(
            self._endpoint("get_tickets"), timeout=self._request_timeout()
        )
>>>>>>> d39227e0
        response.raise_for_status()
        data = transform_response("get_tickets", response.json())
        self.cache["tickets"] = data
        return data

    async def get_ticket(self, ticket_id: str) -> Dict[str, Any]:
        """Retrieve a specific support ticket by ID."""
<<<<<<< HEAD
        response = await self._request("GET", f"/tickets/{ticket_id}")
=======
        response = await self.client.get(
            self._endpoint("get_ticket", ticket_id=ticket_id),
            timeout=self._request_timeout(),
        )
>>>>>>> d39227e0
        response.raise_for_status()
        return transform_response("get_ticket", response.json())

    async def update_ticket(
        self, ticket_id: str, ticket_data: TicketUpdateRequest
    ) -> Dict[str, Any]:
        """Update the details of a specific ticket."""
<<<<<<< HEAD
        response = await self._request(
            "PUT",
            f"/tickets/{ticket_id}",
            json=ticket_data.model_dump(),
=======
        payload = transform_request("update_ticket", ticket_data.model_dump())
        response = await self.client.put(
            self._endpoint("update_ticket", ticket_id=ticket_id),
            json=payload,
            timeout=self._request_timeout(),
>>>>>>> d39227e0
        )
        response.raise_for_status()
        return transform_response("update_ticket", response.json())

    async def mark_ticket_resolved(self, ticket_id: str) -> Dict[str, Any]:
        """Mark the specified ticket as resolved."""
<<<<<<< HEAD
        response = await self._request("POST", f"/tickets/{ticket_id}/resolved")
=======
        response = await self.client.post(
            self._endpoint("mark_ticket_resolved", ticket_id=ticket_id),
            timeout=self._request_timeout(),
        )
>>>>>>> d39227e0
        response.raise_for_status()
        return transform_response("mark_ticket_resolved", response.json())

    async def send_ticket_message(
        self, ticket_id: str, message_data: TicketMessageRequest
    ) -> Dict[str, Any]:
        """Send a new message to the specified ticket thread."""
<<<<<<< HEAD
        response = await self._request(
            "POST",
            f"/tickets/{ticket_id}/message",
            json=message_data.model_dump(),
=======
        payload = transform_request("send_ticket_message", message_data.model_dump())
        response = await self.client.post(
            self._endpoint("send_ticket_message", ticket_id=ticket_id),
            json=payload,
            timeout=self._request_timeout(),
>>>>>>> d39227e0
        )
        response.raise_for_status()
        return transform_response("send_ticket_message", response.json())<|MERGE_RESOLUTION|>--- conflicted
+++ resolved
@@ -6,6 +6,7 @@
 from cachetools import TTLCache
 from datetime import datetime
 import anyio
+import time
 from prometheus_client import Counter
 from .config import get_settings
 from .mapping import load_mapping
@@ -130,12 +131,8 @@
             CACHE_HITS.labels(key="devices").inc()
             return self.cache["devices"]
         CACHE_MISSES.labels(key="devices").inc()
-<<<<<<< HEAD
-        response = await self._request("GET", "/devices")
-=======
         path = self._endpoint("get_devices")
-        response = await self.client.get(path, timeout=self._request_timeout())
->>>>>>> d39227e0
+        response = await self._request("GET", path)
         response.raise_for_status()
         data = transform_response("get_devices", response.json())
         self.cache["devices"] = data
@@ -143,18 +140,11 @@
 
     async def claim_device(self, device_data: ClaimDeviceRequest) -> Dict[str, Any]:
         """Register (claim) a new device under the organization."""
-<<<<<<< HEAD
+        payload = transform_request("claim_device", device_data.model_dump(exclude_none=True))
         response = await self._request(
             "POST",
-            "/devices/claim",
-            json=device_data.model_dump(exclude_none=True),
-=======
-        payload = transform_request("claim_device", device_data.model_dump(exclude_none=True))
-        response = await self.client.post(
             self._endpoint("claim_device"),
             json=payload,
-            timeout=self._request_timeout(),
->>>>>>> d39227e0
         )
         response.raise_for_status()
         return transform_response("claim_device", response.json())
@@ -166,14 +156,7 @@
             CACHE_HITS.labels(key="device").inc()
             return self.cache[cache_key]
         CACHE_MISSES.labels(key="device").inc()
-<<<<<<< HEAD
-        response = await self._request("GET", f"/devices/{device_id}")
-=======
-        response = await self.client.get(
-            self._endpoint("get_device", device_id=device_id),
-            timeout=self._request_timeout(),
-        )
->>>>>>> d39227e0
+        response = await self._request("GET", self._endpoint("get_device", device_id=device_id))
         response.raise_for_status()
         data = transform_response("get_device", response.json())
         self.cache[cache_key] = data
@@ -181,14 +164,7 @@
 
     async def delete_device(self, device_id: str) -> Dict[str, Any]:
         """Delete (remove) a device by its ID."""
-<<<<<<< HEAD
-        response = await self._request("DELETE", f"/devices/{device_id}")
-=======
-        response = await self.client.delete(
-            self._endpoint("delete_device", device_id=device_id),
-            timeout=self._request_timeout(),
-        )
->>>>>>> d39227e0
+        response = await self._request("DELETE", self._endpoint("delete_device", device_id=device_id))
         response.raise_for_status()
         return transform_response("delete_device", response.json())
 
@@ -196,18 +172,11 @@
         self, device_id: str, device_data: UpdateDeviceRequest
     ) -> Dict[str, Any]:
         """Update configuration or details of a specific device."""
-<<<<<<< HEAD
+        payload = transform_request("update_device", device_data.model_dump())
         response = await self._request(
             "PATCH",
-            f"/devices/{device_id}",
-            json=device_data.model_dump(),
-=======
-        payload = transform_request("update_device", device_data.model_dump())
-        response = await self.client.patch(
             self._endpoint("update_device", device_id=device_id),
             json=payload,
-            timeout=self._request_timeout(),
->>>>>>> d39227e0
         )
         response.raise_for_status()
         return transform_response("update_device", response.json())
@@ -236,17 +205,10 @@
         if name:
             params["name"] = name
 
-<<<<<<< HEAD
         response = await self._request(
             "GET",
-            "/devices/histories",
-            params=params,
-=======
-        response = await self.client.get(
             self._endpoint("get_device_histories"),
             params=transform_request("get_device_histories", params),
-            timeout=self._request_timeout(),
->>>>>>> d39227e0
         )
         response.raise_for_status()
         return transform_response("get_device_histories", response.json())
@@ -255,14 +217,9 @@
         self, device_id: str, period: str = "last_30_days"
     ) -> Dict[str, Any]:
         """Retrieve usage analytics for a device."""
-<<<<<<< HEAD
         response = await self._request(
             "GET",
-            f"/devices/{device_id}/analytics",
-=======
-        response = await self.client.get(
             self._endpoint("get_device_analytics", device_id=device_id),
->>>>>>> d39227e0
             params={"period": period},
         )
         response.raise_for_status()
@@ -271,18 +228,11 @@
     # Command Operations
     async def send_command(self, device_id: str, command_data: CommandRequest) -> Dict[str, Any]:
         """Send a command to the specified device."""
-<<<<<<< HEAD
+        payload = transform_request("send_command", command_data.model_dump())
         response = await self._request(
             "POST",
-            f"/devices/{device_id}/commands",
-            json=command_data.model_dump(),
-=======
-        payload = transform_request("send_command", command_data.model_dump())
-        response = await self.client.post(
             self._endpoint("send_command", device_id=device_id),
             json=payload,
-            timeout=self._request_timeout(),
->>>>>>> d39227e0
         )
         response.raise_for_status()
         return transform_response("send_command", response.json())
@@ -291,34 +241,20 @@
         self, device_id: str, command_id: str, command_data: CommandRequest
     ) -> Dict[str, Any]:
         """Cancel a previously sent command on the device."""
-<<<<<<< HEAD
+        payload = transform_request("cancel_command", command_data.model_dump())
         response = await self._request(
             "DELETE",
-            f"/devices/{device_id}/commands/{command_id}",
-            json=command_data.model_dump(),
-=======
-        payload = transform_request("cancel_command", command_data.model_dump())
-        response = await self.client.delete(
             self._endpoint(
                 "cancel_command", device_id=device_id, command_id=command_id
             ),
             json=payload,
-            timeout=self._request_timeout(),
->>>>>>> d39227e0
         )
         response.raise_for_status()
         return transform_response("cancel_command", response.json())
 
     async def get_commands(self, device_id: str) -> Dict[str, Any]:
         """List all commands for the specified device."""
-<<<<<<< HEAD
-        response = await self._request("GET", f"/devices/{device_id}/commands")
-=======
-        response = await self.client.get(
-            self._endpoint("get_commands", device_id=device_id),
-            timeout=self._request_timeout(),
-        )
->>>>>>> d39227e0
+        response = await self._request("GET", self._endpoint("get_commands", device_id=device_id))
         response.raise_for_status()
         return transform_response("get_commands", response.json())
 
@@ -326,19 +262,11 @@
     async def get_organization_info(self, device_id: str) -> Dict[str, Any]:
         """Retrieve information about the organization."""
         # Note: This is a GET request with a body, which is unusual but as specified in the API
-<<<<<<< HEAD
-        response = await self._request(
-            "GET",
-            "/info",
-            json={"device_id": device_id},
-=======
         payload = transform_request("get_organization_info", {"device_id": device_id})
-        response = await self.client.request(
+        response = await self._request(
             "GET",
             self._endpoint("get_organization_info", device_id=device_id),
             json=payload,
-            timeout=self._request_timeout(),
->>>>>>> d39227e0
         )
         response.raise_for_status()
         return transform_response("get_organization_info", response.json())
@@ -350,13 +278,7 @@
             CACHE_HITS.labels(key="incidents").inc()
             return self.cache["incidents"]
         CACHE_MISSES.labels(key="incidents").inc()
-<<<<<<< HEAD
-        response = await self._request("GET", "/incidents")
-=======
-        response = await self.client.get(
-            self._endpoint("get_incidents"), timeout=self._request_timeout()
-        )
->>>>>>> d39227e0
+        response = await self._request("GET", self._endpoint("get_incidents"))
         response.raise_for_status()
         data = transform_response("get_incidents", response.json())
         self.cache["incidents"] = data
@@ -369,13 +291,7 @@
             CACHE_HITS.labels(key="tickets").inc()
             return self.cache["tickets"]
         CACHE_MISSES.labels(key="tickets").inc()
-<<<<<<< HEAD
-        response = await self._request("GET", "/tickets")
-=======
-        response = await self.client.get(
-            self._endpoint("get_tickets"), timeout=self._request_timeout()
-        )
->>>>>>> d39227e0
+        response = await self._request("GET", self._endpoint("get_tickets"))
         response.raise_for_status()
         data = transform_response("get_tickets", response.json())
         self.cache["tickets"] = data
@@ -383,14 +299,7 @@
 
     async def get_ticket(self, ticket_id: str) -> Dict[str, Any]:
         """Retrieve a specific support ticket by ID."""
-<<<<<<< HEAD
-        response = await self._request("GET", f"/tickets/{ticket_id}")
-=======
-        response = await self.client.get(
-            self._endpoint("get_ticket", ticket_id=ticket_id),
-            timeout=self._request_timeout(),
-        )
->>>>>>> d39227e0
+        response = await self._request("GET", self._endpoint("get_ticket", ticket_id=ticket_id))
         response.raise_for_status()
         return transform_response("get_ticket", response.json())
 
@@ -398,32 +307,18 @@
         self, ticket_id: str, ticket_data: TicketUpdateRequest
     ) -> Dict[str, Any]:
         """Update the details of a specific ticket."""
-<<<<<<< HEAD
+        payload = transform_request("update_ticket", ticket_data.model_dump())
         response = await self._request(
             "PUT",
-            f"/tickets/{ticket_id}",
-            json=ticket_data.model_dump(),
-=======
-        payload = transform_request("update_ticket", ticket_data.model_dump())
-        response = await self.client.put(
             self._endpoint("update_ticket", ticket_id=ticket_id),
             json=payload,
-            timeout=self._request_timeout(),
->>>>>>> d39227e0
         )
         response.raise_for_status()
         return transform_response("update_ticket", response.json())
 
     async def mark_ticket_resolved(self, ticket_id: str) -> Dict[str, Any]:
         """Mark the specified ticket as resolved."""
-<<<<<<< HEAD
-        response = await self._request("POST", f"/tickets/{ticket_id}/resolved")
-=======
-        response = await self.client.post(
-            self._endpoint("mark_ticket_resolved", ticket_id=ticket_id),
-            timeout=self._request_timeout(),
-        )
->>>>>>> d39227e0
+        response = await self._request("POST", self._endpoint("mark_ticket_resolved", ticket_id=ticket_id))
         response.raise_for_status()
         return transform_response("mark_ticket_resolved", response.json())
 
@@ -431,18 +326,11 @@
         self, ticket_id: str, message_data: TicketMessageRequest
     ) -> Dict[str, Any]:
         """Send a new message to the specified ticket thread."""
-<<<<<<< HEAD
+        payload = transform_request("send_ticket_message", message_data.model_dump())
         response = await self._request(
             "POST",
-            f"/tickets/{ticket_id}/message",
-            json=message_data.model_dump(),
-=======
-        payload = transform_request("send_ticket_message", message_data.model_dump())
-        response = await self.client.post(
             self._endpoint("send_ticket_message", ticket_id=ticket_id),
             json=payload,
-            timeout=self._request_timeout(),
->>>>>>> d39227e0
         )
         response.raise_for_status()
         return transform_response("send_ticket_message", response.json())