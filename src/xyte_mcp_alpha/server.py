--- conflicted
+++ resolved
@@ -45,38 +45,11 @@
 
 # Resource registrations
 mcp.resource("devices://", description="List all devices")(
-<<<<<<< HEAD
-    resources.list_devices
-=======
     instrument("resource", "list_devices")(resources.list_devices)
->>>>>>> 946a3eaf
 )
 mcp.resource(
     "device://{device_id}/commands",
     description="Commands issued to a device",
-<<<<<<< HEAD
-)(resources.list_device_commands)
-mcp.resource(
-    "device://{device_id}/histories",
-    description="History records for a device",
-)(resources.list_device_histories)
-mcp.resource(
-    "device://{device_id}/status",
-    description="Current status of a device",
-)(resources.device_status)
-mcp.resource(
-    "organization://info/{device_id}",
-    description="Organization info for a device",
-)(resources.organization_info)
-mcp.resource("incidents://", description="Current incidents")(
-    resources.list_incidents
-)
-mcp.resource("tickets://", description="All support tickets")(
-    resources.list_tickets
-)
-mcp.resource("ticket://{ticket_id}", description="Single support ticket")(
-    resources.get_ticket
-=======
 )(instrument("resource", "list_device_commands")(resources.list_device_commands))
 mcp.resource(
     "device://{device_id}/histories",
@@ -98,52 +71,12 @@
 )
 mcp.resource("ticket://{ticket_id}", description="Single support ticket")(
     instrument("resource", "get_ticket")(resources.get_ticket)
->>>>>>> 946a3eaf
 )
 
 # Tool registrations
 mcp.tool(
     description="Register a new device",
     annotations=ToolAnnotations(readOnlyHint=False, destructiveHint=True),
-<<<<<<< HEAD
-)(tools.claim_device)
-mcp.tool(
-    description="Remove a device from the organization",
-    annotations=ToolAnnotations(readOnlyHint=False, destructiveHint=True),
-)(tools.delete_device)
-mcp.tool(
-    description="Update configuration for a device",
-    annotations=ToolAnnotations(readOnlyHint=False, destructiveHint=True),
-)(tools.update_device)
-mcp.tool(
-    description="Send a command to a device",
-    annotations=ToolAnnotations(readOnlyHint=False, destructiveHint=True),
-)(tools.send_command)
-mcp.tool(
-    description="Cancel a previously sent command",
-    annotations=ToolAnnotations(readOnlyHint=False, destructiveHint=False),
-)(tools.cancel_command)
-mcp.tool(
-    description="Update ticket details",
-    annotations=ToolAnnotations(readOnlyHint=False, destructiveHint=True),
-)(tools.update_ticket)
-mcp.tool(
-    description="Resolve a ticket",
-    annotations=ToolAnnotations(readOnlyHint=False, destructiveHint=True),
-)(tools.mark_ticket_resolved)
-mcp.tool(
-    description="Send a message to a ticket",
-    annotations=ToolAnnotations(readOnlyHint=False, destructiveHint=False),
-)(tools.send_ticket_message)
-mcp.tool(
-    description="Search device history records",
-    annotations=ToolAnnotations(readOnlyHint=True),
-)(tools.search_device_histories)
-
-# Prompt registrations
-mcp.prompt()(prompts.reboot_device_workflow)
-mcp.prompt()(prompts.check_projectors_health)
-=======
 )(instrument("tool", "claim_device")(tools.claim_device))
 mcp.tool(
     description="Remove a device from the organization",
@@ -177,7 +110,10 @@
     description="Search device history records",
     annotations=ToolAnnotations(readOnlyHint=True),
 )(instrument("tool", "search_device_histories")(tools.search_device_histories))
->>>>>>> 946a3eaf
+
+# Prompt registrations
+mcp.prompt()(prompts.reboot_device_workflow)
+mcp.prompt()(prompts.check_projectors_health)
 
 
 def get_server() -> Any:
