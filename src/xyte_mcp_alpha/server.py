"""MCP server for Xyte Organization API."""

import logging
import sys
import os
import json
from typing import Any, Dict

# Import the GetNextEventRequest class directly
from xyte_mcp_alpha.events import GetNextEventRequest

# Handle different import scenarios
if __name__ == "__main__" or __name__ == "xyte_mcp_alpha.server":
    # When run as a script or imported as part of the package
    try:
        # When imported as part of the package
        from .logging_utils import configure_logging, instrument
        from . import resources, tools, tasks, events, prompts
    except ImportError:
        # When run directly as a script
        sys.path.insert(0, os.path.abspath(os.path.join(os.path.dirname(__file__), '../..')))
        from xyte_mcp_alpha.logging_utils import configure_logging, instrument
        import xyte_mcp_alpha.resources as resources
        import xyte_mcp_alpha.tools as tools
        import xyte_mcp_alpha.tasks as tasks
        import xyte_mcp_alpha.events as events
        import xyte_mcp_alpha.prompts as prompts
else:
    # When imported by MCP dev or other external tools
    sys.path.insert(0, os.path.abspath(os.path.join(os.path.dirname(__file__), '../..')))
    from xyte_mcp_alpha.logging_utils import configure_logging, instrument
    import xyte_mcp_alpha.resources as resources
    import xyte_mcp_alpha.tools as tools
    import xyte_mcp_alpha.tasks as tasks
    import xyte_mcp_alpha.events as events
    import xyte_mcp_alpha.prompts as prompts

from prometheus_client import CONTENT_TYPE_LATEST, generate_latest
from starlette.requests import Request
from starlette.responses import Response, JSONResponse

from mcp.server.fastmcp import FastMCP
from mcp.types import ToolAnnotations

# Configure structured logging
configure_logging()
logger = logging.getLogger(__name__)
audit_logger = logging.getLogger("audit")
audit_logger.setLevel(logging.INFO)

# Initialize MCP server
mcp = FastMCP("Xyte Organization MCP Server")


@mcp.custom_route("/healthz", methods=["GET"])
async def health(_: Request) -> Response:
    """Liveness probe."""
    return Response("ok")


@mcp.custom_route("/readyz", methods=["GET"])
async def ready(_: Request) -> Response:
    """Readiness probe."""
    return Response("ok")


@mcp.custom_route("/metrics", methods=["GET"])
async def metrics(_: Request) -> Response:
    """Expose Prometheus metrics."""
    data = generate_latest()
    return Response(data, media_type=CONTENT_TYPE_LATEST)


@mcp.custom_route("/webhook", methods=["POST"])
<<<<<<< HEAD
async def webhook(req: Request) -> JSONResponse:
    """Receive external events and enqueue them for streaming."""
    payload = await req.json()
    event = events.Event(type=payload.get("type", "unknown"), data=payload.get("data", {}))
    await events.push_event(event)
    return JSONResponse({"queued": True})


@mcp.custom_route("/events", methods=["GET"])
async def stream_events(_: Request) -> Response:
    """Stream events to clients using Server-Sent Events."""
    async def event_gen():
        while True:
            ev = await events.get_next_event(events.GetNextEventRequest())
            yield f"event: {ev['type']}\ndata: {json.dumps(ev['data'])}\n\n"

    return Response(event_gen(), media_type="text/event-stream")
=======
async def webhook(request: Request) -> Response:
    """Receive a webhook event and enqueue it."""
    payload = await request.json()
    await events.push_event(events.Event(**payload))
    return Response(status_code=200)
>>>>>>> 25c6b016


@mcp.custom_route("/tools", methods=["GET"])
async def list_tools(_: Request) -> JSONResponse:
    """List available tools."""
<<<<<<< HEAD
    tool_infos = await mcp.list_tools()
=======
    tools = await mcp.list_tools()
>>>>>>> 25c6b016
    tools_list = [
        {
            "name": t.name,
            "description": t.description,
            "readOnlyHint": t.annotations.readOnlyHint if t.annotations else True,
            "destructiveHint": t.annotations.destructiveHint if t.annotations else False,
        }
<<<<<<< HEAD
        for t in tool_infos
=======
        for t in tools
>>>>>>> 25c6b016
    ]
    return JSONResponse(tools_list)


@mcp.custom_route("/resources", methods=["GET"])
async def list_resources_route(_: Request) -> JSONResponse:
<<<<<<< HEAD
    """List registered resources."""
    res_infos = await mcp.list_resources()
    resources_list = [
        {
            "uri": str(r.uri),
            "description": r.description,
        }
        for r in res_infos
=======
    """List available resources."""
    resources_list = [
        {"uri": str(r.uri), "name": r.name, "description": r.description}
        for r in await mcp.list_resources()
>>>>>>> 25c6b016
    ]
    return JSONResponse(resources_list)


# Resource registrations
mcp.resource("devices://", description="List all devices")(
    instrument("resource", "list_devices")(resources.list_devices)
)
mcp.resource(
    "device://{device_id}/commands",
    description="Commands issued to a device",
)(instrument("resource", "list_device_commands")(resources.list_device_commands))
mcp.resource(
    "device://{device_id}/histories",
    description="History records for a device",
)(instrument("resource", "list_device_histories")(resources.list_device_histories))
mcp.resource(
    "device://{device_id}/status",
    description="Current status of a device",
)(instrument("resource", "device_status")(resources.device_status))
mcp.resource(
    "organization://info/{device_id}",
    description="Organization info for a device",
)(instrument("resource", "organization_info")(resources.organization_info))
mcp.resource("incidents://", description="Current incidents")(
    instrument("resource", "list_incidents")(resources.list_incidents)
)
mcp.resource("tickets://", description="All support tickets")(
    instrument("resource", "list_tickets")(resources.list_tickets)
)
mcp.resource("ticket://{ticket_id}", description="Single support ticket")(
    instrument("resource", "get_ticket")(resources.get_ticket)
)
mcp.resource(
    "user://{user_token}/preferences",
    description="Preferences for a user",
)(resources.get_user_preferences)
mcp.resource(
    "user://{user_token}/devices",
    description="Devices filtered by user",
)(resources.list_user_devices)

# Tool registrations
mcp.tool(
    description="Register a new device",
    annotations=ToolAnnotations(readOnlyHint=False, destructiveHint=True),
)(instrument("tool", "claim_device")(tools.claim_device))
mcp.tool(
    description="Remove a device from the organization",
    annotations=ToolAnnotations(readOnlyHint=False, destructiveHint=True),
)(instrument("tool", "delete_device")(tools.delete_device))
mcp.tool(
    description="Update configuration for a device",
    annotations=ToolAnnotations(readOnlyHint=False, destructiveHint=True),
)(instrument("tool", "update_device")(tools.update_device))
mcp.tool(
    description="Send a command to a device",
    annotations=ToolAnnotations(readOnlyHint=False, destructiveHint=True),
)(instrument("tool", "send_command")(tools.send_command))
mcp.tool(
    description="Cancel a previously sent command",
    annotations=ToolAnnotations(readOnlyHint=False, destructiveHint=False),
)(instrument("tool", "cancel_command")(tools.cancel_command))
mcp.tool(
    description="Update ticket details",
    annotations=ToolAnnotations(readOnlyHint=False, destructiveHint=True),
)(instrument("tool", "update_ticket")(tools.update_ticket))
mcp.tool(
    description="Resolve a ticket",
    annotations=ToolAnnotations(readOnlyHint=False, destructiveHint=True),
)(instrument("tool", "mark_ticket_resolved")(tools.mark_ticket_resolved))
mcp.tool(
    description="Send a message to a ticket",
    annotations=ToolAnnotations(readOnlyHint=False, destructiveHint=False),
)(instrument("tool", "send_ticket_message")(tools.send_ticket_message))
mcp.tool(
    description="Search device history records",
    annotations=ToolAnnotations(readOnlyHint=True),
)(instrument("tool", "search_device_histories")(tools.search_device_histories))
mcp.tool(
    description="Retrieve usage analytics for a device",
    annotations=ToolAnnotations(readOnlyHint=True),
)(instrument("tool", "get_device_analytics_report")(tools.get_device_analytics_report))
mcp.tool(
    description="Set context defaults",
    annotations=ToolAnnotations(readOnlyHint=False, destructiveHint=False),
)(instrument("tool", "set_context")(tools.set_context))
mcp.tool(
    description="Find and control a device with natural language hints",
    annotations=ToolAnnotations(readOnlyHint=False, destructiveHint=True),
)(instrument("tool", "find_and_control_device")(tools.find_and_control_device))
mcp.tool(
    description="Diagnose an AV issue in a room",
    annotations=ToolAnnotations(readOnlyHint=True),
)(instrument("tool", "diagnose_av_issue")(tools.diagnose_av_issue))
mcp.tool(
    description="Start meeting room preset",
    annotations=ToolAnnotations(readOnlyHint=False, destructiveHint=True),
)(instrument("tool", "start_meeting_room_preset")(tools.start_meeting_room_preset))
mcp.tool(
    description="Shutdown meeting room",
    annotations=ToolAnnotations(readOnlyHint=False, destructiveHint=True),
)(instrument("tool", "shutdown_meeting_room")(tools.shutdown_meeting_room))
mcp.tool(
    description="Log automation attempt",
    annotations=ToolAnnotations(readOnlyHint=False, destructiveHint=False),
)(instrument("tool", "log_automation_attempt")(tools.log_automation_attempt))
mcp.tool(
    description="Send a command asynchronously",
    annotations=ToolAnnotations(readOnlyHint=False, destructiveHint=True),
)(tasks.send_command_async)
mcp.tool(
    description="Get status of an asynchronous task",
    annotations=ToolAnnotations(readOnlyHint=True),
)(tasks.get_task_status)


@mcp.custom_route("/task/{task_id}", methods=["GET"])
async def task_status(task_id: str) -> JSONResponse:
    """Expose async task status via HTTP."""
    result = await tasks.get_task_status(task_id)
    return JSONResponse(result)
# Create a wrapper function with explicit type annotation
async def get_next_event_wrapper(params: GetNextEventRequest) -> Dict[str, Any]:
    """Wrapper for get_next_event with explicit type annotation."""
    return await events.get_next_event(params)

# Register the wrapper function as a tool
mcp.tool(
    description="Retrieve the next queued event",
    annotations=ToolAnnotations(readOnlyHint=True),
)(instrument("tool", "get_next_event")(get_next_event_wrapper))

# Prompt registrations
mcp.prompt()(prompts.reboot_device_workflow)
mcp.prompt()(prompts.check_projectors_health)
mcp.prompt()(prompts.proactive_projector_maintenance_check)
mcp.prompt()(prompts.troubleshoot_offline_device_workflow)


def get_server() -> Any:
    """Get the MCP server instance."""
    return mcp


# Allow direct execution for development
if __name__ == "__main__":
    print("Starting MCP server in development mode...", file=sys.stderr)
    import asyncio
    from mcp.server.stdio import stdio_server

    asyncio.run(stdio_server(mcp))<|MERGE_RESOLUTION|>--- conflicted
+++ resolved
@@ -72,7 +72,6 @@
 
 
 @mcp.custom_route("/webhook", methods=["POST"])
-<<<<<<< HEAD
 async def webhook(req: Request) -> JSONResponse:
     """Receive external events and enqueue them for streaming."""
     payload = await req.json()
@@ -90,23 +89,12 @@
             yield f"event: {ev['type']}\ndata: {json.dumps(ev['data'])}\n\n"
 
     return Response(event_gen(), media_type="text/event-stream")
-=======
-async def webhook(request: Request) -> Response:
-    """Receive a webhook event and enqueue it."""
-    payload = await request.json()
-    await events.push_event(events.Event(**payload))
-    return Response(status_code=200)
->>>>>>> 25c6b016
 
 
 @mcp.custom_route("/tools", methods=["GET"])
 async def list_tools(_: Request) -> JSONResponse:
     """List available tools."""
-<<<<<<< HEAD
     tool_infos = await mcp.list_tools()
-=======
-    tools = await mcp.list_tools()
->>>>>>> 25c6b016
     tools_list = [
         {
             "name": t.name,
@@ -114,32 +102,17 @@
             "readOnlyHint": t.annotations.readOnlyHint if t.annotations else True,
             "destructiveHint": t.annotations.destructiveHint if t.annotations else False,
         }
-<<<<<<< HEAD
         for t in tool_infos
-=======
-        for t in tools
->>>>>>> 25c6b016
     ]
     return JSONResponse(tools_list)
 
 
 @mcp.custom_route("/resources", methods=["GET"])
 async def list_resources_route(_: Request) -> JSONResponse:
-<<<<<<< HEAD
-    """List registered resources."""
-    res_infos = await mcp.list_resources()
-    resources_list = [
-        {
-            "uri": str(r.uri),
-            "description": r.description,
-        }
-        for r in res_infos
-=======
     """List available resources."""
     resources_list = [
         {"uri": str(r.uri), "name": r.name, "description": r.description}
         for r in await mcp.list_resources()
->>>>>>> 25c6b016
     ]
     return JSONResponse(resources_list)
 
