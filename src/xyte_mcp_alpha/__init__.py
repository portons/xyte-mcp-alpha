--- conflicted
+++ resolved
@@ -10,11 +10,7 @@
 from .server import get_server
 from .config import get_settings, reload_settings
 from .plugins import sample  # noqa: F401
-<<<<<<< HEAD
-=======
 from . import plugin
-import signal
->>>>>>> 2c1b44b2
 
 
 def _setup_reload() -> None:
