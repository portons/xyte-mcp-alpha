import logging
import time
from typing import Any, Dict, Awaitable, TYPE_CHECKING, Callable
from collections import deque

from pydantic import ValidationError
from .config import get_settings

from .models import DeviceId, TicketId

import httpx
from prometheus_client import Counter, Histogram

logger = logging.getLogger(__name__)

if TYPE_CHECKING:  # pragma: no cover - imported for type hints only
    from mcp.server.fastmcp.server import Context


class MCPError(Exception):
    """Simple error class used for MCP responses."""

    def __init__(self, code: str, message: str) -> None:
        super().__init__(message)
        self.code = code

# Prometheus metrics
REQUEST_LATENCY = Histogram(
    "xyte_request_latency_seconds", "Latency of API calls", ["endpoint"]
)
ERROR_COUNT = Counter("xyte_errors_total", "XYTE API errors", ["endpoint", "code"])
STATUS_COUNT = Counter("xyte_status_total", "XYTE API status codes", ["status"])

# Audit logger for security related events
audit_logger = logging.getLogger("audit")

# Registered payload transform hooks
_PAYLOAD_TRANSFORMS: list[Callable[[Dict[str, Any]], Dict[str, Any]]] = []


def register_payload_transform(func: Callable[[Dict[str, Any]], Dict[str, Any]]) -> None:
    """Register a callback to transform API responses."""
    _PAYLOAD_TRANSFORMS.append(func)

# Simple in-memory rate limiter
_REQUEST_TIMESTAMPS: deque[float] = deque()


def enforce_rate_limit() -> None:
    """Enforce rate limiting for API requests.
    
    Raises:
        MCPError: If rate limit is exceeded
    """
    now = time.time()
    limit = get_settings().rate_limit_per_minute
    
    # Remove timestamps older than 60 seconds
    while _REQUEST_TIMESTAMPS and _REQUEST_TIMESTAMPS[0] < now - 60:
        _REQUEST_TIMESTAMPS.popleft()
    
    if len(_REQUEST_TIMESTAMPS) >= limit:
        raise MCPError(
            code="rate_limited",
            message=f"Rate limit exceeded. Maximum {limit} requests per minute."
        )
    
    _REQUEST_TIMESTAMPS.append(now)


def validate_device_id(device_id: str) -> str:
    """Validate and sanitize a device identifier."""
    try:
        value = DeviceId(device_id=device_id).device_id.strip()
        if not value:
            raise ValueError("device_id cannot be empty")
        return value
    except (ValidationError, ValueError) as exc:  # pragma: no cover - simple validation
        raise MCPError(code="invalid_params", message=str(exc))


def validate_ticket_id(ticket_id: str) -> str:
    """Validate and sanitize a ticket identifier."""
    try:
        return TicketId(ticket_id=ticket_id).ticket_id.strip()
    except ValidationError as exc:  # pragma: no cover - simple validation
        raise MCPError(code="invalid_params", message=str(exc))


def validate_payload(data: Any) -> Dict[str, Any]:
    """Ensure payloads are dictionaries."""
    if isinstance(data, dict):
        return data
    raise MCPError(code="invalid_payload", message="Payload must be a JSON object")


async def handle_api(endpoint: str, coro: Awaitable[Any]) -> Dict[str, Any]:
    """Handle API response with error conversion and metrics reporting."""
    enforce_rate_limit()
    
    start_time = time.time()
    try:
        result = await coro
        
        # Track latency
        REQUEST_LATENCY.labels(endpoint=endpoint).observe(time.time() - start_time)
        
        # Convert response to dict if needed
        if hasattr(result, "model_dump"):
<<<<<<< HEAD
            result = {"data": result.model_dump()}
        elif not isinstance(result, dict):
            result = {"data": result}
        for hook in _PAYLOAD_TRANSFORMS:
            try:
                result = hook(result)
            except Exception:  # pragma: no cover - custom hooks may fail
                logger.exception("payload_transform_error")
        return result
=======
            data = {"data": result.model_dump()}
        elif not isinstance(result, dict):
            data = {"data": result}
        else:
            data = result
        return validate_payload(data)
>>>>>>> d39227e0
        
    except httpx.HTTPStatusError as e:
        status = str(e.response.status_code)
        STATUS_COUNT.labels(status=status).inc()
        ERROR_COUNT.labels(endpoint=endpoint, code=status).inc()
        
        # Log security-related errors
        if e.response.status_code in [401, 403]:
            audit_logger.warning(
                f"Security error accessing {endpoint}",
                extra={"status": status, "endpoint": endpoint}
            )
        
        error_text = e.response.text
        try:
            error_data = e.response.json()
            error_message = error_data.get("error", error_text)
        except Exception:
            error_message = error_text or f"HTTP {status} error"

        code = f"http_{status}"
        if e.response.status_code == 400:
            code = "invalid_params"
        elif e.response.status_code == 404:
            if "device" in endpoint:
                code = "device_not_found"
            elif "ticket" in endpoint:
                code = "ticket_not_found"
        elif e.response.status_code == 503:
            code = "service_unavailable"

        raise MCPError(code=code, message=error_message)
        
    except ValidationError as e:
        ERROR_COUNT.labels(endpoint=endpoint, code="validation_error").inc()
        err_msg = str(e).replace('\n', '; ')
        raise MCPError(
            code="validation_error",
            message=f"Invalid data format: {err_msg}"
        )
        
    except httpx.TimeoutException:
        ERROR_COUNT.labels(endpoint=endpoint, code="timeout").inc()
        raise MCPError(
            code="timeout",
            message="Request timed out"
        )
        
    except httpx.NetworkError as e:
        ERROR_COUNT.labels(endpoint=endpoint, code="network_error").inc()
        raise MCPError(
            code="network_error",
            message=f"Network error: {str(e)}"
        )
        
    except Exception as e:
        ERROR_COUNT.labels(endpoint=endpoint, code="unknown_error").inc()
        logger.exception(f"Unknown error in {endpoint}")
        raise MCPError(
            code="unknown_error",
            message=f"Unexpected error: {type(e).__name__}"
        )


def get_session_state(ctx: "Context") -> Dict[str, Any]:
    """Get session state dictionary for a context."""
    if not hasattr(ctx, "_xyte_state"):
        ctx._xyte_state = {}  # type: ignore
    return ctx._xyte_state  # type: ignore


def convert_device_id(device_id: str | int | None) -> str:
    """Convert device ID to string format."""
    if device_id is None:
        raise MCPError(
            code="invalid_device_id",
            message="Device ID is required"
        )
    return str(DeviceId(device_id=device_id).device_id)


def convert_ticket_id(ticket_id: str | int | None) -> str:
    """Convert ticket ID to string format."""
    if ticket_id is None:
        raise MCPError(
            code="invalid_ticket_id", 
            message="Ticket ID is required"
        )
    return str(TicketId(ticket_id=ticket_id).ticket_id)<|MERGE_RESOLUTION|>--- conflicted
+++ resolved
@@ -107,24 +107,18 @@
         
         # Convert response to dict if needed
         if hasattr(result, "model_dump"):
-<<<<<<< HEAD
             result = {"data": result.model_dump()}
         elif not isinstance(result, dict):
             result = {"data": result}
+        
+        # Apply transform hooks
         for hook in _PAYLOAD_TRANSFORMS:
             try:
                 result = hook(result)
             except Exception:  # pragma: no cover - custom hooks may fail
                 logger.exception("payload_transform_error")
+        
         return result
-=======
-            data = {"data": result.model_dump()}
-        elif not isinstance(result, dict):
-            data = {"data": result}
-        else:
-            data = result
-        return validate_payload(data)
->>>>>>> d39227e0
         
     except httpx.HTTPStatusError as e:
         status = str(e.response.status_code)
