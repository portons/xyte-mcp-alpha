--- conflicted
+++ resolved
@@ -1,15 +1,8 @@
 import asyncio
-<<<<<<< HEAD
-import time
-from typing import Any, Dict, Awaitable
-from collections import deque
-import logging
-=======
 import logging
 import time
+from collections import deque
 from typing import Any, Dict, Awaitable
-from collections import deque
->>>>>>> ad7b5361
 
 from pydantic import ValidationError
 from .config import get_settings
