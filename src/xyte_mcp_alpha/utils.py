--- conflicted
+++ resolved
@@ -1,10 +1,6 @@
 import asyncio
 import logging
 import time
-<<<<<<< HEAD
-=======
-from collections import deque
->>>>>>> ba436616
 from typing import Any, Dict, Awaitable
 from collections import deque
 
@@ -105,31 +101,19 @@
         else:
             code = "xyte_api_error"
         ERROR_COUNT.labels(name, code).inc()
-<<<<<<< HEAD
         log_json(logging.ERROR, event="xyte_api_error", endpoint=name, status=status)
-=======
-        logger.error("%s %s: %s", name, status, e.response.text)
->>>>>>> ba436616
         raise MCPError(code=code, message=e.response.text)
     except httpx.RequestError as e:
         ERROR_COUNT.labels(name, "network_error").inc()
-        logger.error("%s network error: %s", name, str(e))
+        log_json(logging.ERROR, event="xyte_api_network_error", endpoint=name, error=str(e))
         raise MCPError(code="network_error", message=str(e))
     except httpx.TimeoutException as e:
         ERROR_COUNT.labels(name, "timeout").inc()
-<<<<<<< HEAD
         log_json(logging.ERROR, event="xyte_api_timeout", endpoint=name)
         raise MCPError(code="deadline_exceeded", message=str(e))
     except Exception as e:  # pragma: no cover - fallback
         ERROR_COUNT.labels(name, "unknown").inc()
         log_json(logging.ERROR, event="xyte_api_error", endpoint=name)
-=======
-        logger.error("%s timeout: %s", name, str(e))
-        raise MCPError(code="deadline_exceeded", message=str(e))
-    except Exception as e:  # pragma: no cover - fallback
-        ERROR_COUNT.labels(name, "unknown").inc()
-        logger.exception("%s unknown error: %s", name, str(e))
->>>>>>> ba436616
         raise MCPError(code="xyte_api_error", message=str(e))
     finally:
         duration = asyncio.get_event_loop().time() - start
