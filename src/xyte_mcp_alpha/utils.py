<<<<<<< HEAD
import asyncio
import time
from typing import Any, Dict, Awaitable
from collections import deque
import logging
=======
import logging
import time
from typing import Any, Dict, Awaitable, TYPE_CHECKING
from collections import deque
>>>>>>> e059ba5e

from pydantic import ValidationError
from .config import get_settings

from .models import DeviceId, TicketId

import httpx
from prometheus_client import Counter, Histogram

logger = logging.getLogger(__name__)

if TYPE_CHECKING:  # pragma: no cover - imported for type hints only
    from mcp.server.fastmcp.server import Context


class MCPError(Exception):
    """Simple error class used for MCP responses."""

    def __init__(self, code: str, message: str) -> None:
        super().__init__(message)
        self.code = code

# Prometheus metrics
REQUEST_LATENCY = Histogram(
    "xyte_request_latency_seconds", "Latency of API calls", ["endpoint"]
)
ERROR_COUNT = Counter("xyte_errors_total", "XYTE API errors", ["endpoint", "code"])
STATUS_COUNT = Counter("xyte_status_total", "XYTE API status codes", ["status"])

# Audit logger for security related events
audit_logger = logging.getLogger("audit")
<<<<<<< HEAD

# Simple in-memory rate limiter
_REQUEST_TIMESTAMPS: deque[float] = deque()


def enforce_rate_limit() -> None:
    """Raise MCPError if request rate exceeds configured threshold."""
    settings = get_settings()
    limit = settings.rate_limit_per_minute
    window = 60.0
    now = time.monotonic()
    while _REQUEST_TIMESTAMPS and now - _REQUEST_TIMESTAMPS[0] > window:
        _REQUEST_TIMESTAMPS.popleft()
    if len(_REQUEST_TIMESTAMPS) >= limit:
        audit_logger.warning("rate limit exceeded")
        raise MCPError(code="rate_limited", message="Too many requests")
    _REQUEST_TIMESTAMPS.append(now)

=======
>>>>>>> e059ba5e

# Simple in-memory rate limiter
_REQUEST_TIMESTAMPS: deque[float] = deque()


def enforce_rate_limit() -> None:
    """Enforce rate limiting for API requests.
    
    Raises:
        MCPError: If rate limit is exceeded
    """
    now = time.time()
    limit = get_settings().rate_limit
    
    # Remove timestamps older than 60 seconds
    while _REQUEST_TIMESTAMPS and _REQUEST_TIMESTAMPS[0] < now - 60:
        _REQUEST_TIMESTAMPS.popleft()
    
    if len(_REQUEST_TIMESTAMPS) >= limit:
        raise MCPError(
            code="rate_limited",
            message=f"Rate limit exceeded. Maximum {limit} requests per minute."
        )
    
    _REQUEST_TIMESTAMPS.append(now)


def validate_device_id(device_id: str) -> str:
    """Validate and sanitize a device identifier."""
    try:
        value = DeviceId(device_id=device_id).device_id.strip()
        if not value:
            raise ValueError("device_id cannot be empty")
        return value
    except (ValidationError, ValueError) as exc:  # pragma: no cover - simple validation
        raise MCPError(code="invalid_params", message=str(exc))


<<<<<<< HEAD
async def handle_api(name: str, coro: Awaitable[Dict[str, Any]]) -> Dict[str, Any]:
    """Execute an API call, track metrics and translate errors."""
    enforce_rate_limit()
    audit_logger.info("%s", name)
    start = asyncio.get_event_loop().time()
=======
async def handle_api(endpoint: str, coro: Awaitable[Any]) -> Dict[str, Any]:
    """Handle API response with error conversion and metrics reporting."""
    enforce_rate_limit()
    
    start_time = time.time()
>>>>>>> e059ba5e
    try:
        result = await coro
        
        # Track latency
        REQUEST_LATENCY.labels(endpoint=endpoint).observe(time.time() - start_time)
        
        # Convert response to dict if needed
        if hasattr(result, "model_dump"):
            return {"data": result.model_dump()}
        elif not isinstance(result, dict):
            return {"data": result}
        return result
        
    except httpx.HTTPStatusError as e:
        status = str(e.response.status_code)
        STATUS_COUNT.labels(status=status).inc()
        ERROR_COUNT.labels(endpoint=endpoint, code=status).inc()
        
        # Log security-related errors
        if e.response.status_code in [401, 403]:
            audit_logger.warning(
                f"Security error accessing {endpoint}",
                extra={"status": status, "endpoint": endpoint}
            )
        
        error_text = e.response.text
        try:
            error_data = e.response.json()
            error_message = error_data.get("error", error_text)
        except Exception:
            error_message = error_text or f"HTTP {status} error"
            
        raise MCPError(
            code=f"http_{status}",
            message=error_message
        )
        
    except ValidationError as e:
        ERROR_COUNT.labels(endpoint=endpoint, code="validation_error").inc()
        err_msg = str(e).replace('\n', '; ')
        raise MCPError(
            code="validation_error",
            message=f"Invalid data format: {err_msg}"
        )
        
    except httpx.TimeoutException:
        ERROR_COUNT.labels(endpoint=endpoint, code="timeout").inc()
        raise MCPError(
            code="timeout",
            message="Request timed out"
        )
        
    except httpx.NetworkError as e:
        ERROR_COUNT.labels(endpoint=endpoint, code="network_error").inc()
        raise MCPError(
            code="network_error",
            message=f"Network error: {str(e)}"
        )
        
    except Exception as e:
        ERROR_COUNT.labels(endpoint=endpoint, code="unknown_error").inc()
        logger.exception(f"Unknown error in {endpoint}")
        raise MCPError(
            code="unknown_error",
            message=f"Unexpected error: {type(e).__name__}"
        )


def get_session_state(ctx: "Context") -> Dict[str, Any]:
    """Get session state dictionary for a context."""
    if not hasattr(ctx, "_xyte_state"):
        ctx._xyte_state = {}  # type: ignore
    return ctx._xyte_state  # type: ignore


def convert_device_id(device_id: str | int | None) -> str:
    """Convert device ID to string format."""
    if device_id is None:
        raise MCPError(
            code="invalid_device_id",
            message="Device ID is required"
        )
    return str(DeviceId(device_id=device_id).device_id)


def convert_ticket_id(ticket_id: str | int | None) -> str:
    """Convert ticket ID to string format."""
    if ticket_id is None:
        raise MCPError(
            code="invalid_ticket_id", 
            message="Ticket ID is required"
        )
    return str(TicketId(ticket_id=ticket_id).ticket_id)<|MERGE_RESOLUTION|>--- conflicted
+++ resolved
@@ -1,15 +1,7 @@
-<<<<<<< HEAD
-import asyncio
-import time
-from typing import Any, Dict, Awaitable
-from collections import deque
-import logging
-=======
 import logging
 import time
 from typing import Any, Dict, Awaitable, TYPE_CHECKING
 from collections import deque
->>>>>>> e059ba5e
 
 from pydantic import ValidationError
 from .config import get_settings
@@ -41,27 +33,6 @@
 
 # Audit logger for security related events
 audit_logger = logging.getLogger("audit")
-<<<<<<< HEAD
-
-# Simple in-memory rate limiter
-_REQUEST_TIMESTAMPS: deque[float] = deque()
-
-
-def enforce_rate_limit() -> None:
-    """Raise MCPError if request rate exceeds configured threshold."""
-    settings = get_settings()
-    limit = settings.rate_limit_per_minute
-    window = 60.0
-    now = time.monotonic()
-    while _REQUEST_TIMESTAMPS and now - _REQUEST_TIMESTAMPS[0] > window:
-        _REQUEST_TIMESTAMPS.popleft()
-    if len(_REQUEST_TIMESTAMPS) >= limit:
-        audit_logger.warning("rate limit exceeded")
-        raise MCPError(code="rate_limited", message="Too many requests")
-    _REQUEST_TIMESTAMPS.append(now)
-
-=======
->>>>>>> e059ba5e
 
 # Simple in-memory rate limiter
 _REQUEST_TIMESTAMPS: deque[float] = deque()
@@ -100,19 +71,19 @@
         raise MCPError(code="invalid_params", message=str(exc))
 
 
-<<<<<<< HEAD
-async def handle_api(name: str, coro: Awaitable[Dict[str, Any]]) -> Dict[str, Any]:
-    """Execute an API call, track metrics and translate errors."""
-    enforce_rate_limit()
-    audit_logger.info("%s", name)
-    start = asyncio.get_event_loop().time()
-=======
+def validate_ticket_id(ticket_id: str) -> str:
+    """Validate and sanitize a ticket identifier."""
+    try:
+        return TicketId(ticket_id=ticket_id).ticket_id.strip()
+    except ValidationError as exc:  # pragma: no cover - simple validation
+        raise MCPError(code="invalid_params", message=str(exc))
+
+
 async def handle_api(endpoint: str, coro: Awaitable[Any]) -> Dict[str, Any]:
     """Handle API response with error conversion and metrics reporting."""
     enforce_rate_limit()
     
     start_time = time.time()
->>>>>>> e059ba5e
     try:
         result = await coro
         
