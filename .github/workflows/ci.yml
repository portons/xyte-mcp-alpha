--- conflicted
+++ resolved
@@ -21,33 +21,23 @@
       - name: Install dependencies
         run: |
           pip install .
-<<<<<<< HEAD
-          pip install ruff mypy coverage
+          pip install ruff mypy pytest pytest-cov coverage
+      - name: Format code with ruff
+        run: |
+          ruff check src tests --fix
+          git diff --exit-code || (echo "Code was formatted. Please run 'ruff check --fix' locally and commit the changes." && exit 1)
       - name: Lint
         run: ruff check src tests
       - name: Type checks
         run: mypy src || true
       - name: Run tests with coverage
-        run: |
-          coverage run -m unittest discover -v
-          coverage xml
+        run: pytest --cov=src --cov-report=xml
       - name: Upload coverage
         uses: codecov/codecov-action@v3
         with:
           fail_ci_if_error: false
       - name: Build Docker image
         run: docker build -t xyte-mcp-alpha:${{ github.sha }} .
-=======
-          pip install ruff pytest pytest-cov
-      - name: Format code with ruff
-        run: |
-          ruff check src tests --fix
-          git diff --exit-code || (echo "Code was formatted. Please run 'ruff check --fix' locally and commit the changes." && exit 1)
-      - name: Run static analysis
-        run: ruff check src tests
-      - name: Run tests
-        run: pytest --cov=src --cov-report=xml
->>>>>>> 1da14e97
       - name: Security scan
         run: scripts/security_scan.sh || true
 
