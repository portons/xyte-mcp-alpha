--- conflicted
+++ resolved
@@ -9,13 +9,9 @@
         self.client = TestClient(app)
 
     def test_metrics_endpoint(self):
-<<<<<<< HEAD
         # trigger a simple request to generate metrics
-        self.client.get('/healthz')
-        resp = self.client.get('/metrics')
-=======
+        self.client.get('/v1/healthz')
         resp = self.client.get('/v1/metrics')
->>>>>>> 42eeeb1a
         self.assertEqual(resp.status_code, 200)
         data = resp.text
         # basic sanity checks that our metrics are present
