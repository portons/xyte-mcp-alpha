--- conflicted
+++ resolved
@@ -2,17 +2,10 @@
 import unittest
 from starlette.testclient import TestClient
 
-<<<<<<< HEAD
 os.environ.setdefault("XYTE_API_KEY", "secret")
 from xyte_mcp_alpha.http import app
-=======
-# Ensure API key is set before app import
-os.environ.setdefault("XYTE_API_KEY", "secret")
-
 from xyte_mcp_alpha import http as http_mod
->>>>>>> fa78242d
 from xyte_mcp_alpha.config import get_settings
-
 
 class ConfigEndpointTestCase(unittest.TestCase):
     def setUp(self):
