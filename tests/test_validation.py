--- conflicted
+++ resolved
@@ -1,33 +1,13 @@
-<<<<<<< HEAD
-import asyncio
-=======
->>>>>>> 6a777fde
 import unittest
 
 from xyte_mcp_alpha import resources
 from xyte_mcp_alpha.utils import MCPError
 
-<<<<<<< HEAD
-
-class ValidationTestCase(unittest.TestCase):
-    def test_invalid_device_id(self):
-        import os
-        os.environ.setdefault("XYTE_API_KEY", "test")
-        async def run():
-            try:
-                await resources.list_device_commands("")
-            except MCPError as exc:
-                return exc.code
-        code = asyncio.run(run())
-        self.assertEqual(code, "invalid_params")
-
-=======
 class ValidationTestCase(unittest.IsolatedAsyncioTestCase):
     async def test_invalid_device_id(self):
         with self.assertRaises(MCPError) as cm:
             await resources.list_device_commands("")
         self.assertEqual(cm.exception.code, "invalid_params")
->>>>>>> 6a777fde
 
 if __name__ == "__main__":
     unittest.main()